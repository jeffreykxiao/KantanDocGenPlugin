{
	"FileVersion" : 3,
	"Version" : 2,
	"VersionName" : "UE4.16-K2",
	"FriendlyName" : "Kantan Doc Gen",
	"Description" : "Plugin providing automatic documentation generation for both blueprint functions and C++ functions exposed to blueprint.",
	"Category" : "Kantan Dev",
	"CreatedBy" : "Kantan Dev",
	"CreatedByURL" : "",
	"DocsURL" : "",
	"MarketplaceURL" : "",
	"SupportURL" : "mailto:kantandev@gmail.com",
<<<<<<< HEAD
	"EngineVersion" : "4.16.0",
=======
	"Category" : "Kantan Dev",
>>>>>>> 142ba0d3
	"CanContainContent" : false,
	"IsBetaVersion" : false,
	"Installed" : false,
	"RequiresBuildPlatform" : false,
	"Modules" :
	[
		{
			"Name" : "KantanDocGen",
			"Type" : "Editor",
			"LoadingPhase" : "Default"
		}
	]
}<|MERGE_RESOLUTION|>--- conflicted
+++ resolved
@@ -10,11 +10,6 @@
 	"DocsURL" : "",
 	"MarketplaceURL" : "",
 	"SupportURL" : "mailto:kantandev@gmail.com",
-<<<<<<< HEAD
-	"EngineVersion" : "4.16.0",
-=======
-	"Category" : "Kantan Dev",
->>>>>>> 142ba0d3
 	"CanContainContent" : false,
 	"IsBetaVersion" : false,
 	"Installed" : false,
